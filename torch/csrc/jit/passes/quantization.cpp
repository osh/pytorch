--- conflicted
+++ resolved
@@ -672,13 +672,8 @@
         %packed_params = quantized::conv_prepack(%w_quant, %b, %stride, %padding, %dilation, %groups)
         %w_quant_unpacked : Tensor, %b_unpacked : Tensor? = quantized::conv_unpack(%packed_params)
         %w_dequant = aten::dequantize(%w_quant_unpacked)
-<<<<<<< HEAD
         %r = aten::conv2d(%a_dequant, %w_dequant, %b_unpacked, %stride, %padding, %dilation, %groups)
-        return (%r))";
-=======
-        %r = aten::conv2d(%a_dequant, %w_dequant, %b, %stride, %padding, %dilation, %groups)
         return (%r) )";
->>>>>>> 92661e0c
 
   SubgraphRewriter rewriter;
   rewriter.RegisterRewritePattern(conv_with_quant, conv_with_quant_prepack);
@@ -948,7 +943,7 @@
   std::string replacement = R"(
 graph(%self, %scale, %zero_point, %dtype):
     %weight_quant = prim::GetAttr[name="_quantized_weight"](%self)
-    return (%weight_quant) )";
+    return (%weight_quant))";
   SubgraphRewriter rewriter;
   rewriter.RegisterRewritePattern(pattern, replacement);
   rewriter.runOnGraph(graph, filter);
