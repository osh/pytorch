--- conflicted
+++ resolved
@@ -80,14 +80,11 @@
     # Returning nothing is Ok, Module._call_impl will intrepret this
     # as the pre_hook making no changes to the input, as desired
 
-<<<<<<< HEAD
-=======
 def register_activation_post_process_hook(module):
     assert hasattr(module, 'activation_post_process'), \
         'Expect activation_post_process attribut already attached to the module'
     return module.register_forward_hook(_observer_forward_hook)
 
->>>>>>> 87c6164c
 def add_observer_(module, non_leaf_module_list=None, device=None, prehook=None):
     r"""Add observer for the leaf child of the module.
 
@@ -121,11 +118,7 @@
         elif non_leaf_module_list is not None and type(child) in non_leaf_module_list:
             if hasattr(child, 'qconfig') and child.qconfig is not None:
                 child.add_module('activation_post_process', child.qconfig.activation())
-<<<<<<< HEAD
-                child.register_forward_hook(_observer_forward_hook)
-=======
                 register_activation_post_process_hook(child)
->>>>>>> 87c6164c
 
                 # Attaching prehook
                 if prehook is not None:
