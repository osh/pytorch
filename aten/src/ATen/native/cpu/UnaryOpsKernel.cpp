#include <ATen/native/UnaryOps.h>

#include <cmath>
#include <limits>
#include <type_traits>

#include <ATen/CPUGeneratorImpl.h>
#include <ATen/Config.h>
#include <ATen/Dispatch.h>
#include <ATen/Generator.h>
#include <ATen/Parallel.h>
#include <ATen/Utils.h>
#include <ATen/core/DistributionsHelper.h>
#include <ATen/cpu/vec256/functional.h>
#include <ATen/cpu/vec256/vec256.h>
#include <ATen/cpu/vml.h>
#include <ATen/native/Distributions.h>
#include <ATen/native/Math.h>
#include <ATen/native/TensorIterator.h>
#include <ATen/native/cpu/DistributionTemplates.h>
#include <ATen/native/cpu/Loops.h>
#include <ATen/native/cpu/zmath.h>

#if AT_MKL_ENABLED()
#include <mkl.h>
#include <cpuinfo.h>
#endif

namespace at {
namespace native {

namespace {

using namespace vec256;

static void sigmoid_kernel(TensorIterator& iter) {
  AT_DISPATCH_FLOATING_AND_COMPLEX_TYPES_AND1(kBFloat16, iter.dtype(), "sigmoid_cpu", [&]() {
    cpu_kernel_vec(
        iter,
        [=](scalar_t a) -> scalar_t { return (static_cast<scalar_t>(1) / (static_cast<scalar_t>(1) + std::exp((-a)))); },
        [=](Vec256<scalar_t> a) {
          a = Vec256<scalar_t>(static_cast<scalar_t>(0)) - a;
          a = a.exp();
          a = Vec256<scalar_t>(static_cast<scalar_t>(1)) + a;
          a = a.reciprocal();
          return a;
        });
  });
}

#if AT_MKL_ENABLED()

template <typename T>
void VmlLog(int64_t N, const T* X, T* Y) {
  constexpr int64_t K = Vec256<T>::size();
  at::parallel_for(0, N, K, [=](int64_t begin, int64_t end) {
    vec256::map(
        [](Vec256<T> x_vec) { return x_vec.log(); },
        Y + begin,
        X + begin,
        end - begin);
  });
}

template <>
void VmlLog<float>(int64_t N, const float* X, float* Y) {
  vsLn(N, X, Y);
}

template <>
void VmlLog<double>(int64_t N, const double* X, double* Y) {
  vdLn(N, X, Y);
}

template <typename T>
void LogitMKLKernel(T eps, TensorIterator* it) {
  if (!it->can_use_32bit_indexing()) {
    for (auto& sub_it : it->with_32bit_indexing()) {
      LogitMKLKernel<T>(eps, &sub_it);
    }
    return;
  }

  constexpr int64_t K = Vec256<T>::size();
  const int64_t N = it->numel();
  const T* X_data = static_cast<T*>(it->data_ptr(1));
  T* Y_data = static_cast<T*>(it->data_ptr(0));
  if (eps < T(0)) {
    at::parallel_for(0, N, K, [=](int64_t begin, int64_t end) {
      for (int64_t i = begin; i < end; ++i) {
        Y_data[i] = X_data[i] == T(1) ? std::numeric_limits<T>::infinity()
                                      : X_data[i] / (T(1) - X_data[i]);
      }
      VmlLog<T>(end - begin, Y_data + begin, Y_data + begin);
    });
  } else {
    const T lo = eps;
    const T hi = T(1) - eps;
    at::parallel_for(0, N, K, [=](int64_t begin, int64_t end) {
      for (int64_t i = begin; i < end; ++i) {
        const T x = X_data[i] < lo ? lo : (X_data[i] > hi ? hi : X_data[i]);
        Y_data[i] =
            x == T(1) ? std::numeric_limits<T>::infinity() : (x / (T(1) - x));
      }
      VmlLog<T>(end - begin, Y_data + begin, Y_data + begin);
    });
  }
}

#else

template <typename T>
void LogitMKLKernel(T eps, TensorIterator* it) {
  AT_ASSERTM(false, "ATen not compiled with MKL");
}

#endif // AT_MKL_ENABLED

void logit_kernel(TensorIterator& iter, Scalar eps_scalar) {
  AT_DISPATCH_FLOATING_TYPES_AND(
      kBFloat16, iter.dtype(), "logit_cpu", [&]() {
        const scalar_t eps = eps_scalar.to<scalar_t>();
        if (at::hasMKL() && iter.is_contiguous()) {
          LogitMKLKernel<scalar_t>(eps, &iter);
        } else if (eps < scalar_t(0)) {
          const Vec256<scalar_t> kOneVec(scalar_t(1));
          cpu_kernel_vec(
              iter,
              [](scalar_t x) {
                return x == scalar_t(1)
                    ? std::numeric_limits<scalar_t>::infinity()
                    : std::log(x / (scalar_t(1) - x));
              },
              [kOneVec](Vec256<scalar_t> x_vec) {
                return (x_vec / (kOneVec - x_vec)).log();
              });
        } else {
          const scalar_t lo = eps;
          const scalar_t hi = scalar_t(1) - eps;
          const Vec256<scalar_t> kOneVec(scalar_t(1));
          const Vec256<scalar_t> lo_vec(lo);
          const Vec256<scalar_t> hi_vec(hi);
          cpu_kernel_vec(
              iter,
              [lo, hi](scalar_t x) {
                x = x < lo ? lo : (x > hi ? hi : x);
                return x == scalar_t(1)
                    ? std::numeric_limits<scalar_t>::infinity()
                    : std::log(x / (scalar_t(1) - x));
              },
              [kOneVec, lo_vec, hi_vec](Vec256<scalar_t> x_vec) {
                x_vec = vec256::clamp(x_vec, lo_vec, hi_vec);
                return (x_vec / (kOneVec - x_vec)).log();
              });
        }
      });
}

static void abs_kernel(TensorIterator& iter) {
  AT_DISPATCH_ALL_TYPES_AND_COMPLEX_AND2(kBFloat16, kHalf, iter.dtype(), "abs_cpu", [&]() {
    cpu_kernel_vec(
        iter,
        [=](scalar_t a) -> scalar_t { return abs_impl(a); },
        [=](Vec256<scalar_t> a) { return a.abs(); });
  });
}

static void angle_kernel(TensorIterator& iter) {
  AT_DISPATCH_ALL_TYPES_AND_COMPLEX_AND2(kBFloat16, kHalf, iter.dtype(), "angle_cpu", [&]() {
    cpu_kernel_vec(
        iter,
        [=](scalar_t a) -> scalar_t { return angle_impl(a); },
        [=](Vec256<scalar_t> a) { return a.angle(); });
  });
}

static void real_kernel(TensorIterator& iter) {
  AT_DISPATCH_ALL_TYPES_AND_COMPLEX_AND2(kBFloat16, kHalf, iter.dtype(), "real_cpu", [&]() {
    cpu_kernel_vec(
        iter,
        [=](scalar_t a) -> scalar_t { return real_impl(a); },
        [=](Vec256<scalar_t> a) { return a.real(); });
  });
}

static void imag_kernel(TensorIterator& iter) {
  AT_DISPATCH_ALL_TYPES_AND_COMPLEX_AND2(kBFloat16, kHalf, iter.dtype(), "imag_cpu", [&]() {
    cpu_kernel_vec(
        iter,
        [=](scalar_t a) -> scalar_t { return imag_impl(a); },
        [=](Vec256<scalar_t> a) { return a.imag(); });
  });
}

static void conj_kernel(TensorIterator& iter) {
  AT_DISPATCH_ALL_TYPES_AND_COMPLEX_AND2(kBFloat16, kHalf, iter.dtype(), "conj_cpu", [&]() {
    cpu_kernel_vec(
        iter,
        [=](scalar_t a) -> scalar_t { return conj_impl(a); },
        [=](Vec256<scalar_t> a) { return a.conj(); });
  });
}

static void bitwise_not_kernel(TensorIterator& iter) {
  if (iter.dtype() == ScalarType::Bool) {
    // Boolean type does not work with ~ (bitwise NOT) in C++. bitwise_not wraps this operation for both Boolean and
    // integral types.
    cpu_kernel(
          iter,
          [](bool a) {
            return !a;
          });
  } else {
    AT_DISPATCH_INTEGRAL_TYPES(iter.dtype(), "bitwise_not_cpu", [&]() {
      cpu_kernel(
          iter,
          [](scalar_t a) -> scalar_t {
            return ~a;
      });
    });
  }
}

static void frac_kernel(TensorIterator& iter) {
  AT_DISPATCH_FLOATING_TYPES_AND2(kBFloat16, kHalf, iter.dtype(), "frac_cpu", [&]() {
    cpu_kernel_vec(
        iter,
        [=](scalar_t a) -> scalar_t { return a - std::trunc(a); },
        [=](Vec256<scalar_t> a) { return a.frac(); });
  });
}

static void logical_not_kernel(TensorIterator& iter) {
  // NOTE: this implementation differs from the CUDA implementation which only does single dispatch
  // (to avoid expensive compilation) because CPU kernels don't handle dynamic_casting
  // (see needs_dynamic_casting).
  AT_DISPATCH_ALL_TYPES_AND2(kBool, kHalf, iter.dtype(1), "logical_not_cpu", [&]() {
    using self_t = scalar_t;
    AT_DISPATCH_ALL_TYPES_AND2(kBool, kHalf, iter.dtype(0), "logical_not_cpu", [&]() {
      cpu_kernel(iter, [](self_t a) -> scalar_t { return static_cast<scalar_t>(!a); });
    });
  });
}

static void reciprocal_kernel(TensorIterator& iter) {
  AT_DISPATCH_FLOATING_AND_COMPLEX_TYPES_AND2(kBFloat16, kHalf, iter.dtype(), "reciprocal_cpu", [&]() {
    cpu_kernel_vec(
        iter,
        [=](scalar_t a) -> scalar_t { return static_cast<scalar_t>(1.0) / a; },
        [=](Vec256<scalar_t> a) { return a.reciprocal(); });
  });
}

static void neg_kernel(TensorIterator& iter) {
  AT_DISPATCH_ALL_TYPES_AND_COMPLEX_AND2(kBFloat16, kHalf, iter.dtype(), "neg_cpu", [&]() {
    cpu_kernel_vec(
        iter,
        [=](scalar_t a) -> scalar_t { return -a; },
        [=](Vec256<scalar_t> a) { return a.neg(); });
  });
}

static void sign_kernel(TensorIterator& iter){
  if(iter.dtype() == ScalarType::Bool){
      cpu_kernel(iter, [=](bool x) -> bool { return x; });
  } else {
    AT_DISPATCH_ALL_TYPES_AND2(kBFloat16, ScalarType::Half, iter.dtype(), "sign_cpu", [&]() {
        auto zero_vec = Vec256<scalar_t>(static_cast<scalar_t>(0));
        auto one_vec = Vec256<scalar_t>(static_cast<scalar_t>(1));

        cpu_kernel_vec(
          iter,
          [=](scalar_t a) -> scalar_t { return (0 < a) - (a < 0); },
          [=](Vec256<scalar_t> self_vec){

              // Comparision operators returns bitmask.
              auto left = Vec256<scalar_t>::blendv(zero_vec, one_vec, zero_vec < self_vec);
              auto right = Vec256<scalar_t>::blendv(zero_vec, one_vec, self_vec < zero_vec);

              return left - right;
          });
    });
  }
}

<<<<<<< HEAD
static void sgn_kernel(TensorIterator& iter){
  AT_DISPATCH_COMPLEX_TYPES(iter.dtype(), 'sgn_cpu', [&]() {
    cpu_kernel_vec(
      iter,
      [=](scalar_t a) -> scalar_t { return sgn_impl(a); },
      [=](Vec256<scalar_t> a) { return a.sgn(); });
=======
static void signbit_kernel(TensorIterator& iter){
  AT_DISPATCH_ALL_TYPES_AND2(kBFloat16, ScalarType::Half, iter.input_dtype(), "signbit_cpu", [&]() {
    cpu_kernel(iter, [](scalar_t a) -> bool { return a < 0; });
>>>>>>> 5939d8a3
  });
}

static void sinh_kernel(TensorIterator& iter) {
  AT_DISPATCH_FLOATING_AND_COMPLEX_TYPES(iter.dtype(), "sinh_cpu", [&]() {
    cpu_kernel_vec(
        iter,
        [=](scalar_t a) -> scalar_t { return std::sinh(a); },
        [=](Vec256<scalar_t> self_vec){return self_vec.sinh();});
  });
}

static void cosh_kernel(TensorIterator& iter) {
  AT_DISPATCH_FLOATING_AND_COMPLEX_TYPES(iter.dtype(), "cosh_cpu", [&]() {
    cpu_kernel_vec(
        iter,
        [=](scalar_t a) -> scalar_t { return std::cosh(a); },
        [=](Vec256<scalar_t> self_vec){return self_vec.cosh();});
  });
}

static void acosh_kernel(TensorIterator& iter) {
    AT_DISPATCH_FLOATING_TYPES(iter.dtype(), "acosh_cpu", [&]() {
      cpu_kernel(
        iter,
        [=](scalar_t a) -> scalar_t { return std::acosh(a); });
    });
}

static void asinh_kernel(TensorIterator& iter) {
    AT_DISPATCH_FLOATING_TYPES(iter.dtype(), "asinh_cpu", [&]() {
      cpu_kernel(
        iter,
        [=](scalar_t a) -> scalar_t { return std::asinh(a); });
    });
}

static void atanh_kernel(TensorIterator& iter) {
    AT_DISPATCH_FLOATING_TYPES(iter.dtype(), "atanh_cpu", [&]() {
      cpu_kernel(
        iter,
        [=](scalar_t a) -> scalar_t { return std::atanh(a); });
    });
}

static void digamma_kernel(TensorIterator& iter) {
  AT_DISPATCH_FLOATING_TYPES(iter.dtype(), "digamma", [&]() {
    cpu_kernel(
        iter,
        [=](scalar_t a) -> scalar_t { return calc_digamma(a); });
  });
}

static void trigamma_kernel(TensorIterator& iter) {
  AT_DISPATCH_FLOATING_TYPES(iter.dtype(), "trigamma", [&]() {
    cpu_kernel(
        iter,
        [=](scalar_t a) -> scalar_t { return trigamma(a); });
  });
}

static void polygamma_kernel(TensorIterator& iter, int64_t n) {
  switch (n) {
    case 0: digamma_kernel(iter); break;
    case 1: trigamma_kernel(iter); break;
    default: TORCH_CHECK(false, "polygamma(n,x) is not implemented for n>=2, but was ", n);
  }
}

static void clamp_kernel(TensorIterator& iter, Scalar min_scalar, Scalar max_scalar) {
  AT_DISPATCH_ALL_TYPES_AND_COMPLEX_AND(kBFloat16, iter.dtype(), "clamp_cpu", [&]() {
    c10::scalar_value_type<scalar_t>::type (*zabs_)(scalar_t) = zabs;
    auto min = min_scalar.to<scalar_t>();
    auto max = max_scalar.to<scalar_t>();
    auto min_vec = Vec256<scalar_t>(min);
    auto max_vec = Vec256<scalar_t>(max);
    cpu_kernel_vec(iter,
     [=](scalar_t a) -> scalar_t { return zabs_(a) < zabs_(min) ? min : (zabs_(a) > zabs_(max) ? max : a); },
     [=](Vec256<scalar_t> a) { return vec256::clamp(a, min_vec, max_vec); });
  });
}

static void clamp_max_kernel(TensorIterator& iter, Scalar max_scalar) {
  AT_DISPATCH_ALL_TYPES_AND_COMPLEX_AND(kBFloat16, iter.dtype(), "clamp_max_cpu", [&]() {
    c10::scalar_value_type<scalar_t>::type (*zabs_)(scalar_t) = zabs;
    auto max = max_scalar.to<scalar_t>();
    auto max_vec = Vec256<scalar_t>(max);
    cpu_kernel_vec(iter,
     [=](scalar_t a) -> scalar_t { return zabs_(a) > zabs_(max) ? max : a; },
     [=](Vec256<scalar_t> a) { return vec256::clamp_max(a, max_vec); });
  });
}

static void clamp_min_kernel(TensorIterator& iter, Scalar min_scalar) {
  AT_DISPATCH_ALL_TYPES_AND_COMPLEX_AND(kBFloat16, iter.dtype(), "clamp_min_cpu", [&]() {
    c10::scalar_value_type<scalar_t>::type (*zabs_)(scalar_t) = zabs;
    auto min = min_scalar.to<scalar_t>();
    auto min_vec = Vec256<scalar_t>(min);
    cpu_kernel_vec(iter,
     [=](scalar_t a) -> scalar_t { return zabs_(a) < zabs_(min) ? min : a; },
     [=](Vec256<scalar_t> a) { return vec256::clamp_min(a, min_vec); });
  });
}

static void cauchy_kernel(TensorIterator& iter, double median, double sigma, c10::optional<Generator> gen) {
  CPUGeneratorImpl* generator = get_generator_or_default<CPUGeneratorImpl>(gen, detail::getDefaultCPUGenerator());
  templates::cpu::cauchy_kernel(iter, median, sigma, generator);
}

void bernoulli_tensor_kernel(Tensor& self, const Tensor& p_, c10::optional<Generator> gen) {
  CPUGeneratorImpl* generator = get_generator_or_default<CPUGeneratorImpl>(gen, detail::getDefaultCPUGenerator());
  templates::cpu::bernoulli_kernel(self, p_, generator);
}

void bernoulli_scalar_kernel_default(Tensor& self, double p, c10::optional<Generator> gen) {
  CPUGeneratorImpl* generator = get_generator_or_default<CPUGeneratorImpl>(gen, detail::getDefaultCPUGenerator());
  templates::cpu::bernoulli_kernel(self, p, generator);
}

#if !AT_MKL_ENABLED()
void bernoulli_scalar_kernel(Tensor& self, double p, c10::optional<Generator> gen) {
  bernoulli_scalar_kernel_default(self, p, gen);
}
#else
void bernoulli_scalar_kernel(Tensor &self, double p, c10::optional<Generator> gen) {
  if (cpuinfo_initialize() && cpuinfo_vendor_intel == cpuinfo_get_processor(0)->core->vendor) {
    CPUGeneratorImpl* generator = get_generator_or_default<CPUGeneratorImpl>(gen, detail::getDefaultCPUGenerator());
    int64_t seed;
    {
      // See Note [Acquire lock when using random generators]
      std::lock_guard<std::mutex> lock(generator->mutex_);
      seed = generator->random();
    }
    int64_t n = self.numel();
    bool contig = self.is_contiguous();

    AT_DISPATCH_ALL_TYPES_AND(at::ScalarType::Bool, self.scalar_type(), "bernoulli_scalar_cpu_", [&] {
      at::Tensor tmp_int_tensor;
      if (std::is_same<scalar_t, int>::value && contig) {
        tmp_int_tensor = self;
      } else {
        tmp_int_tensor = at::empty(self.sizes(), self.options().dtype(at::kInt));
      }

      scalar_t *self_ptr = self.data_ptr<scalar_t>();
      int *sample_int_ptr = tmp_int_tensor.data_ptr<int>();

      auto sample = [&](int64_t begin, int64_t end) {
        int64_t len = end - begin;
        if (len > 0) {
          VSLStreamStatePtr stream;
          vslNewStream(&stream, VSL_BRNG_MCG31, seed);
          vslSkipAheadStream(stream, begin);
          viRngBernoulli(VSL_RNG_METHOD_BERNOULLI_ICDF, stream, len,
            sample_int_ptr + begin, p);
          vslDeleteStream(&stream);

          // vectorized copy if using buffer and contiguous, i.e., being non-int
          // type and contiguous
          if (!std::is_same<scalar_t, int>::value && contig) {
            scalar_t *self_seg = self_ptr + begin;
            int* tmp_seg = sample_int_ptr + begin;
            at::vec256::convert<int, scalar_t>(tmp_seg, self_seg, len);
          }
        }
      };

      parallel_for(0, n, /* grain_size= */ 800, sample);

      // copy_ if using buffer and non contiguous
      if (!contig) {
        self.copy_(tmp_int_tensor);
      }
    });
  } else {
    // The situation of AMD, move to using the default version
    bernoulli_scalar_kernel_default(self, p, gen);
  }
}
#endif

static void exponential_kernel(TensorIterator& iter, double lambda, c10::optional<Generator> gen) {
  CPUGeneratorImpl* generator = get_generator_or_default<CPUGeneratorImpl>(gen, detail::getDefaultCPUGenerator());
  templates::cpu::exponential_kernel(iter, lambda, generator);
}

static void geometric_kernel(TensorIterator& iter, double p, c10::optional<Generator> gen) {
  CPUGeneratorImpl* generator = get_generator_or_default<CPUGeneratorImpl>(gen, detail::getDefaultCPUGenerator());
  templates::cpu::geometric_kernel(iter, p, generator);
}

static void log_normal_kernel(TensorIterator& iter, double mean, double std, c10::optional<Generator> gen) {
  CPUGeneratorImpl* generator = get_generator_or_default<CPUGeneratorImpl>(gen, detail::getDefaultCPUGenerator());
  templates::cpu::log_normal_kernel(iter, mean, std, generator);
}

void uniform_kernel(TensorIterator& iter, double from, double to, c10::optional<Generator> gen) {
  CPUGeneratorImpl* generator = get_generator_or_default<CPUGeneratorImpl>(gen, detail::getDefaultCPUGenerator());
  templates::cpu::uniform_kernel(iter, from, to, generator);
}

void normal_kernel(Tensor& self, double mean, double std, c10::optional<Generator> gen) {
  CPUGeneratorImpl* generator = get_generator_or_default<CPUGeneratorImpl>(gen, detail::getDefaultCPUGenerator());
  templates::cpu::normal_kernel(self, mean, std, generator);
}

static void random_from_to_kernel(TensorIterator& iter, uint64_t range, int64_t base, c10::optional<Generator> gen) {
  CPUGeneratorImpl* generator = get_generator_or_default<CPUGeneratorImpl>(gen, detail::getDefaultCPUGenerator());
  templates::cpu::random_from_to_kernel(iter, range, base, generator);
}

static void random_kernel(TensorIterator& iter, c10::optional<Generator> gen) {
  CPUGeneratorImpl* generator = get_generator_or_default<CPUGeneratorImpl>(gen, detail::getDefaultCPUGenerator());
  templates::cpu::random_kernel(iter, generator);
}

// This is the special kernel to handle single specific case:
// from(inclusive) = std::numeric_limits<int64_t>::lowest()
// to(exclusive) = None (= std::numeric_limits<int64_t>::max() + 1)
static void random_full_64_bits_range_kernel(TensorIterator& iter, c10::optional<Generator> gen) {
  CPUGeneratorImpl* generator = get_generator_or_default<CPUGeneratorImpl>(gen, detail::getDefaultCPUGenerator());
  templates::cpu::random_full_64_bits_range_kernel(iter, generator);
}

static void rsqrt_kernel(TensorIterator& iter) {
  AT_DISPATCH_FLOATING_AND_COMPLEX_TYPES(iter.dtype(), "rsqrt_cpu", [&] {
    cpu_kernel_vec(
        iter,
        [=](scalar_t a) -> scalar_t {
          return (static_cast<scalar_t>(1)) / std::sqrt(a);
        },
        [=](Vec256<scalar_t> a) { return a.rsqrt(); });
  });
}

// TODO: Disable cont. branch to test more risky code

#define IMPLEMENT_FLOAT_KERNEL(dispatchtypes, op)                             \
  static void op##_kernel(TensorIterator& iter) {                             \
    TORCH_INTERNAL_ASSERT(iter.ntensors() == 2);                              \
    AT_DISPATCH_FLOATING_TYPES_AND(kBFloat16, iter.dtype(), op##_vml_cpu, [&]() {            \
      iter.serial_for_each(                                                   \
          [&](char** data_, const int64_t* strides, int64_t n) { \
            scalar_t* out_data = reinterpret_cast<scalar_t*>(data_[0]);       \
            scalar_t* in_data = reinterpret_cast<scalar_t*>(data_[1]);        \
            int64_t out_stride = strides[0] / sizeof(scalar_t);               \
            int64_t in_stride = strides[1] / sizeof(scalar_t);                \
            if (out_stride == 1 && in_stride == 1) {                          \
              vml::v##op(out_data, in_data, n);                               \
            } else {                                                          \
              static constexpr int64_t WIDTH = 131072 / sizeof(scalar_t);     \
              for (int64_t i = 0; i < n; i += WIDTH) {                        \
                scalar_t buffer[WIDTH];                                       \
                int64_t width = WIDTH;                                        \
                width = std::min(width, n - i);                               \
                for (int64_t j = 0; j < width; j++)                           \
                  buffer[j] = in_data[in_stride * (i + j)];                   \
                vml::v##op(buffer, buffer, width);                            \
                for (int64_t j = 0; j < width; j++)                           \
                  out_data[out_stride * (i + j)] = buffer[j];                 \
              }                                                               \
            }                                                                 \
          },                                                                  \
          {0, iter.numel()});                                                 \
    });                                                                       \
  }                                                                           \
  REGISTER_DISPATCH(op##_stub, &op##_kernel)

#define IMPLEMENT_COMPLEX_KERNEL(dispatchtypes, op)                             \
  static void op##_kernel(TensorIterator& iter) {                             \
    TORCH_INTERNAL_ASSERT(iter.ntensors() == 2);                              \
    AT_DISPATCH_FLOATING_AND_COMPLEX_TYPES_AND1(kBFloat16, iter.dtype(), op##_vml_cpu, [&]() {\
      iter.serial_for_each(                                                   \
          [&](char** data_, const int64_t* strides, int64_t n) {              \
            scalar_t* out_data = reinterpret_cast<scalar_t*>(data_[0]);       \
            scalar_t* in_data = reinterpret_cast<scalar_t*>(data_[1]);        \
            int64_t out_stride = strides[0] / sizeof(scalar_t);               \
            int64_t in_stride = strides[1] / sizeof(scalar_t);                \
            if (out_stride == 1 && in_stride == 1) {                          \
              vml::v##op(out_data, in_data, n);                               \
            } else {                                                          \
              static constexpr int64_t WIDTH = 131072 / sizeof(scalar_t);     \
              for (int64_t i = 0; i < n; i += WIDTH) {                        \
                scalar_t buffer[WIDTH];                                       \
                int64_t width = WIDTH;                                        \
                width = std::min(width, n - i);                               \
                for (int64_t j = 0; j < width; j++)                           \
                  buffer[j] = in_data[in_stride * (i + j)];                   \
                vml::v##op(buffer, buffer, width);                            \
                for (int64_t j = 0; j < width; j++)                           \
                  out_data[out_stride * (i + j)] = buffer[j];                 \
              }                                                               \
            }                                                                 \
          },                                                                  \
          {0, iter.numel()});                                                 \
    });                                                                       \
  }                                                                           \
  REGISTER_DISPATCH(op##_stub, &op##_kernel)

} // anonymous namespace

REGISTER_DISPATCH(rsqrt_stub, &rsqrt_kernel);
REGISTER_DISPATCH(sigmoid_stub, &sigmoid_kernel);
REGISTER_DISPATCH(logit_stub, &logit_kernel);
REGISTER_DISPATCH(bernoulli_tensor_stub, &bernoulli_tensor_kernel);
REGISTER_DISPATCH(bernoulli_scalar_stub, &bernoulli_scalar_kernel);
REGISTER_DISPATCH(cauchy_stub, &cauchy_kernel);
REGISTER_DISPATCH(exponential_stub, &exponential_kernel);
REGISTER_DISPATCH(geometric_stub, &geometric_kernel);
REGISTER_DISPATCH(log_normal_stub, &log_normal_kernel);
REGISTER_DISPATCH(normal_stub, &normal_kernel);
REGISTER_DISPATCH(uniform_stub, &uniform_kernel);
REGISTER_DISPATCH(random_from_to_stub, &random_from_to_kernel);
REGISTER_DISPATCH(random_full_64_bits_range_stub, &random_full_64_bits_range_kernel);
REGISTER_DISPATCH(random_stub, &random_kernel);
REGISTER_DISPATCH(abs_stub, &abs_kernel);
REGISTER_DISPATCH(angle_stub, &angle_kernel);
REGISTER_DISPATCH(real_stub, &real_kernel);
REGISTER_DISPATCH(imag_stub, &imag_kernel);
REGISTER_DISPATCH(conj_stub, &conj_kernel);
REGISTER_DISPATCH(bitwise_not_stub, &bitwise_not_kernel);
REGISTER_DISPATCH(logical_not_stub, &logical_not_kernel);
REGISTER_DISPATCH(frac_stub, &frac_kernel);
REGISTER_DISPATCH(reciprocal_stub, &reciprocal_kernel);
REGISTER_DISPATCH(neg_stub, &neg_kernel);
REGISTER_DISPATCH(sign_stub, &sign_kernel);
<<<<<<< HEAD
REGISTER_DISPATCH(sgn_stub, &sgn_kernel);
=======
REGISTER_DISPATCH(signbit_stub, &signbit_kernel);
>>>>>>> 5939d8a3
REGISTER_DISPATCH(sinh_stub, &sinh_kernel);
REGISTER_DISPATCH(cosh_stub, &cosh_kernel);
REGISTER_DISPATCH(acosh_stub, &acosh_kernel);
REGISTER_DISPATCH(asinh_stub, &asinh_kernel);
REGISTER_DISPATCH(atanh_stub, &atanh_kernel);
REGISTER_DISPATCH(digamma_stub, &digamma_kernel);
REGISTER_DISPATCH(trigamma_stub, &trigamma_kernel);
REGISTER_DISPATCH(polygamma_stub, &polygamma_kernel);
REGISTER_DISPATCH(clamp_stub, &clamp_kernel);
REGISTER_DISPATCH(clamp_max_stub, &clamp_max_kernel);
REGISTER_DISPATCH(clamp_min_stub, &clamp_min_kernel);


IMPLEMENT_COMPLEX_KERNEL(FLOATING, acos)
IMPLEMENT_COMPLEX_KERNEL(FLOATING, asin)
IMPLEMENT_COMPLEX_KERNEL(FLOATING, atan)
IMPLEMENT_FLOAT_KERNEL(FLOATING, ceil)
IMPLEMENT_COMPLEX_KERNEL(FLOATING, cos)
IMPLEMENT_FLOAT_KERNEL(FLOATING, erf)
IMPLEMENT_FLOAT_KERNEL(FLOATING, erfc)
IMPLEMENT_FLOAT_KERNEL(FLOATING, erfinv)
IMPLEMENT_COMPLEX_KERNEL(FLOATING, exp)
IMPLEMENT_FLOAT_KERNEL(FLOATING, expm1)
IMPLEMENT_FLOAT_KERNEL(FLOATING, floor)
IMPLEMENT_COMPLEX_KERNEL(FLOATING, log)
IMPLEMENT_COMPLEX_KERNEL(FLOATING, log10)
IMPLEMENT_FLOAT_KERNEL(FLOATING, log1p)
IMPLEMENT_COMPLEX_KERNEL(FLOATING, log2)
IMPLEMENT_COMPLEX_KERNEL(FLOATING, round)
IMPLEMENT_COMPLEX_KERNEL(FLOATING, sin)
IMPLEMENT_COMPLEX_KERNEL(FLOATING, sqrt)
IMPLEMENT_COMPLEX_KERNEL(FLOATING, tan)
IMPLEMENT_COMPLEX_KERNEL(FLOATING, tanh)
IMPLEMENT_FLOAT_KERNEL(FLOATING, trunc)
IMPLEMENT_FLOAT_KERNEL(FLOATING, lgamma)

} // namespace native
} // namespace at<|MERGE_RESOLUTION|>--- conflicted
+++ resolved
@@ -283,18 +283,18 @@
   }
 }
 
-<<<<<<< HEAD
+static void signbit_kernel(TensorIterator& iter){
+  AT_DISPATCH_ALL_TYPES_AND2(kBFloat16, ScalarType::Half, iter.input_dtype(), "signbit_cpu", [&]() {
+    cpu_kernel(iter, [](scalar_t a) -> bool { return a < 0; });
+  });
+}
+
 static void sgn_kernel(TensorIterator& iter){
   AT_DISPATCH_COMPLEX_TYPES(iter.dtype(), 'sgn_cpu', [&]() {
     cpu_kernel_vec(
       iter,
       [=](scalar_t a) -> scalar_t { return sgn_impl(a); },
       [=](Vec256<scalar_t> a) { return a.sgn(); });
-=======
-static void signbit_kernel(TensorIterator& iter){
-  AT_DISPATCH_ALL_TYPES_AND2(kBFloat16, ScalarType::Half, iter.input_dtype(), "signbit_cpu", [&]() {
-    cpu_kernel(iter, [](scalar_t a) -> bool { return a < 0; });
->>>>>>> 5939d8a3
   });
 }
 
@@ -621,11 +621,8 @@
 REGISTER_DISPATCH(reciprocal_stub, &reciprocal_kernel);
 REGISTER_DISPATCH(neg_stub, &neg_kernel);
 REGISTER_DISPATCH(sign_stub, &sign_kernel);
-<<<<<<< HEAD
+REGISTER_DISPATCH(signbit_stub, &signbit_kernel);
 REGISTER_DISPATCH(sgn_stub, &sgn_kernel);
-=======
-REGISTER_DISPATCH(signbit_stub, &signbit_kernel);
->>>>>>> 5939d8a3
 REGISTER_DISPATCH(sinh_stub, &sinh_kernel);
 REGISTER_DISPATCH(cosh_stub, &cosh_kernel);
 REGISTER_DISPATCH(acosh_stub, &acosh_kernel);
