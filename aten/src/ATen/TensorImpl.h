#pragma once
<<<<<<< HEAD

#include <atomic>
#include <memory>

#include "ATen/core/Storage.h"
#include "ATen/core/optional.h"
#include "ATen/core/TensorTypeId.h"
#include "ATen/core/TensorTypeIdRegistration.h"
#include "ATen/core/LegacyTypeDispatch.h"
#include "ATen/core/Backend.h"

struct THTensor;

namespace at {
class Scalar;
struct Type;
struct Storage;
struct Tensor;
} // namespace at

namespace at {
struct AT_API TensorImpl : public c10::intrusive_ptr_target {
  TensorImpl() = delete;
  TensorImpl(TensorTypeId type_id, ScalarType scalar_type, Allocator *allocator, bool is_variable);
  TensorImpl(Storage storage, TensorTypeId type_id, bool is_variable);

  virtual void release_resources() override;

  Type & type() const {
    // NB: It's valid to use getTypeRaw here, because the TensorImpl
    // could not have been created without initializing the Type first.
    // TODO: This is not actually true via the Caffe2 codepath!  Make
    // it so.
    return *globalLegacyTypeDispatch().getTypeRaw(tensorTypeIdToBackend(type_id()), scalar_type(), is_variable());
  }

  TensorTypeId type_id() const { return type_id_; }
  virtual IntList sizes() const;
  virtual IntList strides() const;
  virtual int64_t dim() const;
  virtual const Storage& storage() const;
  friend struct Type;

  virtual int64_t numel() const {
#ifdef DEBUG
    AT_ASSERT(compute_numel() == numel_);
#endif
    return numel_;
  }

  virtual bool is_contiguous() const {
#ifdef DEBUG
    AT_ASSERT(compute_contiguous() == is_contiguous_);
#endif
    return is_contiguous_;
  }

  // this is called by the generated wrapper code when there are conditions
  // when this output tensor should be zero dimensional. e.g. when all inputs
  // to a function 'add' were zero dimensional, then condition_when_zero_dim == true.
  // we also prevent this from getting marked as a zero dim tensor if it is not
  // the right shape afterall.
  virtual TensorImpl* maybe_zero_dim(bool condition_when_zero_dim);

  // True if a tensor was auto-wrapped from a C++ or Python number.
  // Wrapped numbers do not participate in the result type computation for
  // mixed-type operations if there are any Tensors that are not wrapped
  // numbers. Otherwise, they behave like their non-wrapped equivalents.
  // See [Result type computation] in TensorIterator.h.
  bool is_wrapped_number() const {
    return is_wrapped_number_;
  }
  void set_wrapped_number(bool value) {
    AT_ASSERT(dim() == 0);
    is_wrapped_number_ = value;
  }

  // ~~~~~ Autograd API ~~~~~
  // Some methods below are defined in TensorImpl.cpp because Tensor is an
  // incomplete type.

  virtual void set_requires_grad(bool requires_grad) {
    AT_ERROR("set_requires_grad is not implemented for Tensor");
  }
  virtual bool requires_grad() const {
    AT_ERROR("requires_grad is not implemented for Tensor");
  }

  virtual Tensor& grad();
  virtual const Tensor& grad() const;

  // TODO: make these protected
  // Note: storage->size() may be greater than the recorded size
  // of a tensor
  at::Storage storage_;

  template <typename T>
  inline T * data() const {
    return storage_.data<T>() + storage_offset_;
  }

  template <typename T>
  inline T * unsafe_data() const {
    return storage_.unsafe_data<T>() + storage_offset_;
  }

  inline at::ScalarType scalar_type() const {
    return scalar_type_;
  }

  virtual int64_t storage_offset() const {
    return storage_offset_;
  }

  // represents that numel() == 0.
  inline bool is_empty() const {
    return numel() == 0;
  }

  virtual void resize_dim(int64_t ndim) {
    // NB: This is *truly* a resize; calling code (e.g., squeeze)
    // assumes that old values are preserved
    sizes_.resize(ndim);
    strides_.resize(ndim);
    refresh_numel();
    refresh_contiguous();
  }

  virtual void set_size(int64_t dim, int64_t new_size) {
    sizes_[dim] = new_size;
    refresh_numel();
    refresh_contiguous();
  }

  virtual void set_stride(int64_t dim, int64_t new_stride) {
    strides_[dim] = new_stride;
    refresh_numel();
    refresh_contiguous();
  }

  virtual void set_storage_offset(int64_t storage_offset) {
    storage_offset_ = storage_offset;
    refresh_numel();
    refresh_contiguous();
  }

  // WARNING: This function does not check if the requested
  // sizes/strides are in bounds for the storage that is allocated;
  // this is the responsibility of the caller
  void set_sizes_and_strides(at::IntList new_size, at::IntList new_stride) {
    AT_CHECK(
        new_size.size() == new_stride.size(),
        "dimensionality of sizes (",
        new_size.size(),
        ") must match dimensionality of strides (",
        new_stride.size(),
        ")");
    sizes_ = new_size.vec();
    strides_ = new_stride.vec();
    refresh_numel();
    refresh_contiguous();
  }

  virtual int64_t size(int64_t d) const;
  virtual int64_t stride(int64_t d) const;

  bool is_variable() const { return is_variable_; };

 private:
  int64_t storage_offset_;
  std::vector<int64_t> sizes_;
  std::vector<int64_t> strides_;

  bool is_contiguous_;
  int64_t numel_;

  int64_t compute_numel() const {
    int64_t n = 1;
    for (auto s : sizes()) {
      n *= s;
    }
    return n;
  }
  bool compute_contiguous() const;

 protected:
  void refresh_numel() {
    numel_ = compute_numel();
  }
  void refresh_contiguous() {
    is_contiguous_ = compute_contiguous();
  }
  TensorTypeId type_id_;
  // INVARIANT: When storage is non-null, this scalar type must
  // agree with the scalar type in storage
  ScalarType scalar_type_;
  bool is_variable_ = false;
  bool is_wrapped_number_ = false;

 private:
  TensorImpl(Storage storage, TensorTypeId type_id, ScalarType scalar_type, bool is_variable);
};
} // namespace at
=======
#include <ATen/core/TensorImpl.h>
>>>>>>> 5a5c68e3
<|MERGE_RESOLUTION|>--- conflicted
+++ resolved
@@ -1,208 +1,2 @@
 #pragma once
-<<<<<<< HEAD
-
-#include <atomic>
-#include <memory>
-
-#include "ATen/core/Storage.h"
-#include "ATen/core/optional.h"
-#include "ATen/core/TensorTypeId.h"
-#include "ATen/core/TensorTypeIdRegistration.h"
-#include "ATen/core/LegacyTypeDispatch.h"
-#include "ATen/core/Backend.h"
-
-struct THTensor;
-
-namespace at {
-class Scalar;
-struct Type;
-struct Storage;
-struct Tensor;
-} // namespace at
-
-namespace at {
-struct AT_API TensorImpl : public c10::intrusive_ptr_target {
-  TensorImpl() = delete;
-  TensorImpl(TensorTypeId type_id, ScalarType scalar_type, Allocator *allocator, bool is_variable);
-  TensorImpl(Storage storage, TensorTypeId type_id, bool is_variable);
-
-  virtual void release_resources() override;
-
-  Type & type() const {
-    // NB: It's valid to use getTypeRaw here, because the TensorImpl
-    // could not have been created without initializing the Type first.
-    // TODO: This is not actually true via the Caffe2 codepath!  Make
-    // it so.
-    return *globalLegacyTypeDispatch().getTypeRaw(tensorTypeIdToBackend(type_id()), scalar_type(), is_variable());
-  }
-
-  TensorTypeId type_id() const { return type_id_; }
-  virtual IntList sizes() const;
-  virtual IntList strides() const;
-  virtual int64_t dim() const;
-  virtual const Storage& storage() const;
-  friend struct Type;
-
-  virtual int64_t numel() const {
-#ifdef DEBUG
-    AT_ASSERT(compute_numel() == numel_);
-#endif
-    return numel_;
-  }
-
-  virtual bool is_contiguous() const {
-#ifdef DEBUG
-    AT_ASSERT(compute_contiguous() == is_contiguous_);
-#endif
-    return is_contiguous_;
-  }
-
-  // this is called by the generated wrapper code when there are conditions
-  // when this output tensor should be zero dimensional. e.g. when all inputs
-  // to a function 'add' were zero dimensional, then condition_when_zero_dim == true.
-  // we also prevent this from getting marked as a zero dim tensor if it is not
-  // the right shape afterall.
-  virtual TensorImpl* maybe_zero_dim(bool condition_when_zero_dim);
-
-  // True if a tensor was auto-wrapped from a C++ or Python number.
-  // Wrapped numbers do not participate in the result type computation for
-  // mixed-type operations if there are any Tensors that are not wrapped
-  // numbers. Otherwise, they behave like their non-wrapped equivalents.
-  // See [Result type computation] in TensorIterator.h.
-  bool is_wrapped_number() const {
-    return is_wrapped_number_;
-  }
-  void set_wrapped_number(bool value) {
-    AT_ASSERT(dim() == 0);
-    is_wrapped_number_ = value;
-  }
-
-  // ~~~~~ Autograd API ~~~~~
-  // Some methods below are defined in TensorImpl.cpp because Tensor is an
-  // incomplete type.
-
-  virtual void set_requires_grad(bool requires_grad) {
-    AT_ERROR("set_requires_grad is not implemented for Tensor");
-  }
-  virtual bool requires_grad() const {
-    AT_ERROR("requires_grad is not implemented for Tensor");
-  }
-
-  virtual Tensor& grad();
-  virtual const Tensor& grad() const;
-
-  // TODO: make these protected
-  // Note: storage->size() may be greater than the recorded size
-  // of a tensor
-  at::Storage storage_;
-
-  template <typename T>
-  inline T * data() const {
-    return storage_.data<T>() + storage_offset_;
-  }
-
-  template <typename T>
-  inline T * unsafe_data() const {
-    return storage_.unsafe_data<T>() + storage_offset_;
-  }
-
-  inline at::ScalarType scalar_type() const {
-    return scalar_type_;
-  }
-
-  virtual int64_t storage_offset() const {
-    return storage_offset_;
-  }
-
-  // represents that numel() == 0.
-  inline bool is_empty() const {
-    return numel() == 0;
-  }
-
-  virtual void resize_dim(int64_t ndim) {
-    // NB: This is *truly* a resize; calling code (e.g., squeeze)
-    // assumes that old values are preserved
-    sizes_.resize(ndim);
-    strides_.resize(ndim);
-    refresh_numel();
-    refresh_contiguous();
-  }
-
-  virtual void set_size(int64_t dim, int64_t new_size) {
-    sizes_[dim] = new_size;
-    refresh_numel();
-    refresh_contiguous();
-  }
-
-  virtual void set_stride(int64_t dim, int64_t new_stride) {
-    strides_[dim] = new_stride;
-    refresh_numel();
-    refresh_contiguous();
-  }
-
-  virtual void set_storage_offset(int64_t storage_offset) {
-    storage_offset_ = storage_offset;
-    refresh_numel();
-    refresh_contiguous();
-  }
-
-  // WARNING: This function does not check if the requested
-  // sizes/strides are in bounds for the storage that is allocated;
-  // this is the responsibility of the caller
-  void set_sizes_and_strides(at::IntList new_size, at::IntList new_stride) {
-    AT_CHECK(
-        new_size.size() == new_stride.size(),
-        "dimensionality of sizes (",
-        new_size.size(),
-        ") must match dimensionality of strides (",
-        new_stride.size(),
-        ")");
-    sizes_ = new_size.vec();
-    strides_ = new_stride.vec();
-    refresh_numel();
-    refresh_contiguous();
-  }
-
-  virtual int64_t size(int64_t d) const;
-  virtual int64_t stride(int64_t d) const;
-
-  bool is_variable() const { return is_variable_; };
-
- private:
-  int64_t storage_offset_;
-  std::vector<int64_t> sizes_;
-  std::vector<int64_t> strides_;
-
-  bool is_contiguous_;
-  int64_t numel_;
-
-  int64_t compute_numel() const {
-    int64_t n = 1;
-    for (auto s : sizes()) {
-      n *= s;
-    }
-    return n;
-  }
-  bool compute_contiguous() const;
-
- protected:
-  void refresh_numel() {
-    numel_ = compute_numel();
-  }
-  void refresh_contiguous() {
-    is_contiguous_ = compute_contiguous();
-  }
-  TensorTypeId type_id_;
-  // INVARIANT: When storage is non-null, this scalar type must
-  // agree with the scalar type in storage
-  ScalarType scalar_type_;
-  bool is_variable_ = false;
-  bool is_wrapped_number_ = false;
-
- private:
-  TensorImpl(Storage storage, TensorTypeId type_id, ScalarType scalar_type, bool is_variable);
-};
-} // namespace at
-=======
-#include <ATen/core/TensorImpl.h>
->>>>>>> 5a5c68e3
+#include <ATen/core/TensorImpl.h>